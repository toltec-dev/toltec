#!/usr/bin/env bash
# Copyright (c) 2020 The Toltec Contributors
# SPDX-License-Identifier: MIT

#
# bootstrap
#
# Install and configure Opkg, Entware and Toltec
#
# Arguments: Additional packages to install after setting up Toltec
# Example: ./bootstrap harmony draft
#
# Based on Evan Widloski’s remarkable_entware (2019-03-21)
# Based on the Entware installer from
# <http://bin.entware.net/armv7sf-k3.2/installer/generic.sh>
#

set -eE

# Path for the temporary local wget used in this installer
[[ -z $wget_path ]] && wget_path=/home/root/.local/bin/wget

# Path for the systemd unit that mounts Entware to /opt
[[ -z $old_systemd_mount_path ]] && old_systemd_mount_path=/etc/systemd/system/opt.mount
[[ -z $systemd_mount_path ]] && systemd_mount_path=/lib/systemd/system/opt.mount

# Path where the actual Entware distribution resides (will be mounted to /opt)
[[ -z $entware_path ]] && entware_path=/home/root/.entware

# Find out used branch or get default one
get-branch() {
    local opkg_conf=$entware_path/etc/opkg.conf
    # shellcheck disable=SC2002
    branch=$(cat "$opkg_conf" | grep "^src/gz" | while read -r line; do
        # Is this the toltec repo?
        if [[ "$(echo "$line" | awk '{print $2}')" == "toltec" ]]; then
            local url
            url=$(echo "$line" | awk '{print $3}')
            if ! echo "$url" | grep -q https://toltec-dev.org/; then
                # If it's the wrong domain skip, we don't know how to get the branch
                continue
            fi
            echo "${url/'https://toltec-dev.org/'/}"
            return
        fi
    done)
    # Default to stable if there was no result
    [[ "$branch" != "" ]] && echo "$branch" || echo stable
}

# Toltec branch to use for this install - you almost always want 'stable'
[[ -z $toltec_branch ]] && toltec_branch=$(get-branch)

# Remove all temporary files
cleanup() {
    if [[ -e $wget_path ]]; then
        rm "$wget_path"
    fi
}

# Remove unfinished installation after unexpected error
error-cleanup() {
    read -ra trace < <(caller 0)
    log ERROR "Unexpected error on line ${trace[2]}:${trace[0]} in function ${trace[1]}"

    # Get out of /opt so it can be unmounted
    cd /home/root

    if [[ -d /opt ]]; then
        umount /opt
        rm /opt -rf
    fi

    if [[ -d $entware_path ]]; then
        rm -rf "$entware_path"
    fi

    if [[ -f $systemd_mount_path ]]; then
        systemctl disable --now opt.mount 2> /dev/null
        rm "$systemd_mount_path"
        systemctl daemon-reload
    fi

    log ERROR "This script failed to install. If you can't solve the above" \
        "issue yourself, please report it at:" \
        "" \
        "   https://github.com/toltec-dev/toltec/issues" \
        "" \
        "(Please also include these error logs to help solving the" \
        "problem faster. Thank you!)"
}

# Install a local wget binary which supports TLS (the original one
# installed on the reMarkable does not) in the PATH
wget-bootstrap() {
    local wget_remote=https://toltec-dev.org/thirdparty/bin/wget-v1.20.3
    local wget_checksum=8d447c6eb0a39e705f45bea900b12eef07142ea3da0809aca4dd44fe4110cdfd

    if [[ ! -x $wget_path ]]; then
        if [[ -e $wget_path ]]; then
            log ERROR "'$wget_path' exists, but is not executable"
            error-cleanup
            exit 1
        fi

        # Download and compare to hash
        mkdir -p "$(dirname "$wget_path")"
        touch "$wget_path"
        chmod +x "$wget_path"

        wget "$wget_remote" --output-document "$wget_path" 2> /dev/null

        if ! sha256sum -c <(echo "$wget_checksum  $wget_path") > /dev/null 2>&1; then
            log ERROR "Invalid checksum for the local wget binary"
            error-cleanup
            exit 1
        fi
    fi

    # Ensure the local binary is used
    if [[ $(command -v wget) != "$wget_path" ]]; then
        export PATH
        PATH="$(dirname "$wget_path"):$PATH"
    fi
}

# Mount Entware to /opt
entware-mount() {
    mkdir -p /opt
    mkdir -p "$entware_path"

    if [[ ! -f $old_systemd_mount_path ]] && [[ ! -f $systemd_mount_path ]]; then
        # The user was probably using https://github.com/Evidlo/remarkable_entware
        # before switching to toltec. Removing old .mount file to prevent duplicate files
        log "Updating opt.mount location"

<<<<<<< HEAD
        if systemctl -q --is-enabled opt.mount; then
=======
        if systemctl -q is-enabled opt.mount; then
>>>>>>> cbc1bd59
            # Remove path to old file if still symlinked
            systemctl disable opt.mount
        fi
        rm $old_systemd_mount_path
    fi

    # Create systemd mount unit to mount over /opt on reboot
    cat > "$systemd_mount_path" << UNIT
[Unit]
Description=Bind mount Entware over /opt
DefaultDependencies=no
Conflicts=umount.target
Before=local-fs.target umount.target

[Mount]
What=/home/root/.entware
Where=/opt
Type=none
Options=bind

[Install]
WantedBy=local-fs.target
UNIT

    systemctl daemon-reload
    systemctl enable --now opt.mount 2> /dev/null
}

# Install Entware to /opt
entware-install() {
    log "Installing Entware to /opt"

    # Create basic folders, entware-opt package creates the rest
    for folder in bin etc lib lib/opkg tmp var var/lock; do
        if [ -d "/opt/$folder" ]; then
            log WARN "Folder /opt/$folder exists!" \
                "If something goes wrong please clean the /opt folder and try again."
        else
            mkdir "/opt/$folder"
        fi
    done

    local dynamic_loader="ld-linux.so.3"
    local entware_remote=https://bin.entware.net/armv7sf-k3.2/installer

    wget --no-verbose "$entware_remote/opkg" -O /opt/bin/opkg
    chmod 755 /opt/bin/opkg
    wget --no-verbose "$entware_remote/opkg.conf" -O /opt/etc/opkg.conf
    sed -i 's|http://|https://|g' /opt/etc/opkg.conf
    wget --no-verbose "$entware_remote/ld-2.27.so" -O /opt/lib/ld-2.27.so
    wget --no-verbose "$entware_remote/libc-2.27.so" -O /opt/lib/libc-2.27.so
    wget --no-verbose "$entware_remote/libgcc_s.so.1" -O /opt/lib/libgcc_s.so.1
    wget --no-verbose "$entware_remote/libpthread-2.27.so" -O /opt/lib/libpthread-2.27.so

    cd /opt/lib
    chmod 755 ld-2.27.so
    ln -s ld-2.27.so "$dynamic_loader"
    ln -s libc-2.27.so libc.so.6
    ln -s libpthread-2.27.so libpthread.so.0

    /opt/bin/opkg update
    /opt/bin/opkg install entware-opt

    # Fix for multiuser environment
    chmod 777 /opt/tmp

    # Create basic administrative files
    if [[ -f /etc/passwd ]]; then
        ln -sf /etc/passwd /opt/etc/passwd
    else
        cp /opt/etc/passwd.1 /opt/etc/passwd
    fi

    if [[ -f /etc/group ]]; then
        ln -sf /etc/group /opt/etc/group
    else
        cp /opt/etc/group.1 /opt/etc/group
    fi

    if [[ -f /etc/shells ]]; then
        ln -sf /etc/shells /opt/etc/shells
    else
        cp /opt/etc/shells.1 /opt/etc/shells
    fi

    if [[ -f /etc/shadow ]]; then
        ln -sf /etc/shadow /opt/etc/shadow
    fi

    if [[ -f /etc/gshadow ]]; then
        ln -sf /etc/gshadow /opt/etc/gshadow
    fi

    if [[ -f /etc/localtime ]]; then
        ln -sf /etc/localtime /opt/etc/localtime
    fi
}

# Add Toltec configuration to an existing Entware install
#
# Arguments: List of additional packages to install, one package per argument
toltec-install() {
    # Make sure that Opkg is configured to fetch the chosen Toltec branch
    if grep -q "^src/gz\b.*\bhttps://toltec-dev\.org/$toltec_branch$" /opt/etc/opkg.conf; then
        log "Already on the Toltec $toltec_branch branch"
    else
        log "Adding the Toltec $toltec_branch repository"
        sed -i '/^src\/gz\b.*\bhttps:\/\/toltec\.delab\.re\//d' /opt/etc/opkg.conf
        sed -i '/^src\/gz\b.*\bhttps:\/\/toltec-dev\.org\//d' /opt/etc/opkg.conf
        echo "src/gz toltec https://toltec-dev.org/$toltec_branch" >> /opt/etc/opkg.conf
    fi
    /opt/bin/opkg update

    # Make sure that the packages needed for wget TLS support are installed
    local additional_packages=()

    [[ ! -d /opt/etc/ssl/certs ]] && additional_packages+=(ca-certificates)
    [[ ! -f /opt/bin/wget ]] && additional_packages+=(wget)

    if [[ ${#additional_packages[@]} -gt 0 ]]; then
        /opt/bin/opkg install "${additional_packages[@]}"
    fi

    /opt/bin/opkg update
    /opt/bin/opkg install toltec-bootstrap

    # Install additional packages
    if [[ $# -gt 0 ]]; then
        /opt/bin/opkg install "$@"
    fi

    # Remove existing PATH definitions where the binaries in /opt/bin and
    # /opt/sbin have lesser priority than the others
    # shellcheck disable=SC2016
    if [[ -e /home/root/.bashrc ]]; then
        sed -i '/^\(export \)\?PATH="\?\$PATH:\/opt\/bin:\/opt\/sbin"\?$/d' /home/root/.bashrc
    fi

    # Add binaries in /opt/bin and /opt/sbin to the PATH before any others
    # shellcheck disable=SC2016
    if [[ ! -e /home/root/.bashrc ]] \
        || ! grep -q '^\(export \)\?PATH="\?/opt/bin:/opt/sbin:\$PATH"\?$' /home/root/.bashrc; then
        log "Adding /opt/bin and /opt/sbin to your PATH"
        log "Please run '. \$HOME/.bashrc' to use Toltec"
        cat >> /home/root/.bashrc << 'SHELL'
# Path added by Toltec bootstrap
PATH="/opt/bin:/opt/sbin:$PATH"
SHELL
    fi
}

# Print a log message
#
# Arguments:
#
# [$1] - Log level: INFO, WARN or ERROR (default: INFO)
# $2... - Messages to print, each argument goes to a separate line
log() {
    # Output stream where the messages will be sent
    local log_type="INFO"
    local fd=1
    local colored_prefix

    if [[ $# -ge 2 ]]; then
        case "$1" in
            INFO | WARN | ERROR)
                log_type="$1"
                shift
                ;;
        esac
    fi

    case "$log_type" in
        INFO) colored_prefix='\e[32mINFO:\e[0m  ' ;;
        WARN)
            colored_prefix='\e[33mWARN:\e[0m  '
            fd=2
            ;;
        ERROR)
            colored_prefix='\e[31mERROR:\e[0m '
            fd=2
            ;;
    esac

    echo -e "${colored_prefix}$1" >&$fd

    # Extra lines to print indented
    shift
    local line

    for line in "$@"; do
        echo -e "       $line" >&$fd
    done
}

main() {
    trap cleanup EXIT
    trap error-cleanup ERR

    if [[ "$(command -v wget)" == /usr/bin/wget ]]; then
        log "Fetching secure wget"
        wget-bootstrap
    fi

    if [[ -d $entware_path ]]; then
        if [[ -d /opt ]] && files="$(ls -A -- /opt)" && [[ -n $files ]]; then
            log "Entware is already installed and active"
        else
            log "Re-enabling existing Entware install"
            entware-mount
        fi
    else
        log "Creating $entware_path and mounting to /opt"
        entware-mount
        entware-install
    fi

    toltec-install "$@"
    log "Use '/home/root/entware-reenable' to re-enable Toltec after a system update"
}

main "$@"<|MERGE_RESOLUTION|>--- conflicted
+++ resolved
@@ -134,11 +134,7 @@
         # before switching to toltec. Removing old .mount file to prevent duplicate files
         log "Updating opt.mount location"
 
-<<<<<<< HEAD
-        if systemctl -q --is-enabled opt.mount; then
-=======
         if systemctl -q is-enabled opt.mount; then
->>>>>>> cbc1bd59
             # Remove path to old file if still symlinked
             systemctl disable opt.mount
         fi
