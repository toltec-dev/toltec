--- conflicted
+++ resolved
@@ -99,11 +99,6 @@
                 local_path = os.path.join(repo.repo_dir, filename)
                 os.remove(local_path)
 
-<<<<<<< HEAD
 make_index(paths.REPO_DIR)
 repo.make_listing()
-=======
-repo.make_index()
-repo.make_listing()
-repo.make_compatibility()
->>>>>>> d3df6cb7
+repo.make_compatibility()