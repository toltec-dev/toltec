#!/usr/bin/env bash
# Copyright (c) 2023 The Toltec Contributors
# SPDX-License-Identifier: MIT

<<<<<<< HEAD
archs=(rmallos2 rmallos3 rmallos3v5)
=======
archs=(rmallos2 rm1os3 rm2os3)
>>>>>>> 1c052834
pkgnames=(toltec-deletions)
pkgdesc="Metapackage to handle package deletions between OS versions"
url=https://toltec-dev.org/
pkgver=0.1-5
timestamp=2023-12-03T04:51:58Z
section="utils"
maintainer="Eeems <eeems@eeems.email>"
license=MIT
installdepends=(toltec-bootstrap)
conflicts_rmallos2=()
replaces_rmallos2=()
conflicts_rm1os3=(
    ddvk-hacks
    fuse
    wireguard
    innernet-client
    gocryptfs
    linux-mainline
    remarkable-stylus
)
replaces_rm1os3=(
    ddvk-hacks
    fuse
    wireguard
    innernet-client
    gocryptfs
    linux-mainline
    remarkable-stylus
)
conflicts_rm2os3=(
    ddvk-hacks
    fuse
    wireguard
    innernet-client
    gocryptfs
    linux-mainline
    remarkable-stylus
    open-remarkable-shutdown
)
replaces_rm2os3=(
    ddvk-hacks
    fuse
    wireguard
    innernet-client
    gocryptfs
    linux-mainline
    remarkable-stylus
    open-remarkable-shutdown
)
conflicts_rmallos3v5=(
    ddvk-hacks
    fuse
    wireguard
    innernet-client
    gocryptfs
    linux-mainline
    remarkable-stylus
)
replaces_rmallos3v5=(
    ddvk-hacks
    fuse
    wireguard
    innernet-client
    gocryptfs
    linux-mainline
    remarkable-stylus
)

source=()
sha256sums=()

package() {
    # This should be fully reinstalled on reenable
    # So add a file to root
    mkdir -p "$pkgdir"/usr/share/toltec/reenable.d
    touch "$pkgdir"/usr/share/toltec/reenable.d/toltec-deletions
}<|MERGE_RESOLUTION|>--- conflicted
+++ resolved
@@ -2,15 +2,11 @@
 # Copyright (c) 2023 The Toltec Contributors
 # SPDX-License-Identifier: MIT
 
-<<<<<<< HEAD
-archs=(rmallos2 rmallos3 rmallos3v5)
-=======
-archs=(rmallos2 rm1os3 rm2os3)
->>>>>>> 1c052834
+archs=(rmallos2 rm1os3 rm2os3 rm1os3v5 rm2os3v5)
 pkgnames=(toltec-deletions)
 pkgdesc="Metapackage to handle package deletions between OS versions"
 url=https://toltec-dev.org/
-pkgver=0.1-5
+pkgver=0.1-6
 timestamp=2023-12-03T04:51:58Z
 section="utils"
 maintainer="Eeems <eeems@eeems.email>"
@@ -56,7 +52,7 @@
     remarkable-stylus
     open-remarkable-shutdown
 )
-conflicts_rmallos3v5=(
+conflicts_rm1os3v5=(
     ddvk-hacks
     fuse
     wireguard
@@ -65,7 +61,7 @@
     linux-mainline
     remarkable-stylus
 )
-replaces_rmallos3v5=(
+replaces_rm1os3v5=(
     ddvk-hacks
     fuse
     wireguard
@@ -73,6 +69,26 @@
     gocryptfs
     linux-mainline
     remarkable-stylus
+)
+conflicts_rm2os3v5=(
+    ddvk-hacks
+    fuse
+    wireguard
+    innernet-client
+    gocryptfs
+    linux-mainline
+    remarkable-stylus
+    open-remarkable-shutdown
+)
+replaces_rm2os3v5=(
+    ddvk-hacks
+    fuse
+    wireguard
+    innernet-client
+    gocryptfs
+    linux-mainline
+    remarkable-stylus
+    open-remarkable-shutdown
 )
 
 source=()
