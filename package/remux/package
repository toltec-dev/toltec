# vim: set ft=sh:
pkgname=remux
pkgdesc="App launcher that supports multi-tasking applications"
url=https://github.com/rmkit-dev/rmkit
pkgver=0.0.1-15
timestamp=2020-09-21T01:41+00:00
section=launchers
maintainer="raisjn <of.rajsn@gmail.com>"
license=MIT

image=python:v1.1
source=(
    https://github.com/rmkit-dev/rmkit/archive/d3ebde163c2d50fe9258142e2d190710a58eb954.zip
    remux.service
)
sha256sums=(
    157ad36bc6b345763a504b6d491a47bc3aecc828a99b1bf9fd42dab980f158a4
    SKIP
)

build() {
    pip3 install okp
    make remux
}

package() {
    install -d "$pkgdir"/opt/usr/bin
    install -D -m 755 "$srcdir"/src/build/remux "$pkgdir"/opt/bin/remux
<<<<<<< HEAD
    install -D -m 644 "$srcdir"/src/remux/remux.service "$pkgdir"/etc/systemd/system/remux.service
}

# Check whether a systemd unit exists and is enabled
#
# Arguments:
#
# $1 - Full name of the systemd unit, e.g. "xochitl.service"
#
# Exit code:
#
# 0 if the unit exists and is enabled, 1 otherwise
is-enabled() {
    # Note that we must invert the condition so that the exit code indicates
    # a failure when the unit exists and is disabled or when the unit does
    # not exist
    ! systemctl list-unit-files "$1" | awk "/$1/{exit \$2 == \"enabled\"}"
}

# Get a list of systemd units with which the given unit conflicts
#
# Arguments:
#
# $1 - Full name of the systemd unit, e.g. "xochitl.service"
#
# Output:
#
# List of conflicting units
get-conflicts() {
    systemctl show "$1" | awk -F'=' '/^Conflicts=/{print $2}'
}

configure() {
    systemctl daemon-reload

    if ! is-enabled "$pkgname.service"; then
        echo ""
        echo "Run the following command(s) to use $pkgname as your launcher"

        for conflict in $(get-conflicts "$pkgname.service"); do
            if is-enabled "$conflict"; then
                echo "$ systemctl disable --now ${conflict/.service/}"
            fi
        done

        echo "$ systemctl enable --now $pkgname"
        echo ""
    fi
}

preremove() {
    echo "Disabling $pkgname"
    systemctl disable --now "$pkgname"
}

postremove() {
    systemctl daemon-reload
=======
    install -D -m 644 "$srcdir"/remux.service "$pkgdir"/lib/systemd/system/remux.service
>>>>>>> 9badef5a
}<|MERGE_RESOLUTION|>--- conflicted
+++ resolved
@@ -26,8 +26,7 @@
 package() {
     install -d "$pkgdir"/opt/usr/bin
     install -D -m 755 "$srcdir"/src/build/remux "$pkgdir"/opt/bin/remux
-<<<<<<< HEAD
-    install -D -m 644 "$srcdir"/src/remux/remux.service "$pkgdir"/etc/systemd/system/remux.service
+    install -D -m 644 "$srcdir"/remux.service "$pkgdir"/lib/systemd/system/remux.service
 }
 
 # Check whether a systemd unit exists and is enabled
@@ -84,7 +83,4 @@
 
 postremove() {
     systemctl daemon-reload
-=======
-    install -D -m 644 "$srcdir"/remux.service "$pkgdir"/lib/systemd/system/remux.service
->>>>>>> 9badef5a
 }