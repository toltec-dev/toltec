--- conflicted
+++ resolved
@@ -12,14 +12,9 @@
 sha256sums=(fea9014e5f277362785922110cd979ec6a8c264838a5541a08c77f96540c8b75)
 
 package() {
-<<<<<<< HEAD
-  install -d "$pkgdir"/opt/koreader
-  cp -R "$srcdir"/* "$pkgdir"/opt/koreader/
-  rm "$pkgdir"/opt/koreader/koreader*zip
-=======
     install -d "$pkgdir"/opt/koreader
     cp -R "$srcdir"/* "$pkgdir"/opt/koreader/
->>>>>>> 7853f217
+    rm "$pkgdir"/opt/koreader/koreader*zip
 
     install -D -m 644 -t "$pkgdir"/opt/etc/draft/ "$recipedir"/koreader.draft
     install -D -m 644 -t "$pkgdir"/opt/etc/draft/icons/ "$srcdir"/resources/koreader.png
