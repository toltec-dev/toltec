#!/usr/bin/env bash
# Copyright (c) 2020 The Toltec Contributors
# SPDX-License-Identifier: MIT

pkgnames=(koreader)
pkgdesc="An ebook reader application supporting PDF, DjVu, EPUB, FB2 and many more formats"
url=https://github.com/koreader/koreader
<<<<<<< HEAD
pkgver=2020.12-1
=======
pkgver=2020.10-2
>>>>>>> 9010b7de
timestamp=2020-10-10T20:13Z
section=readers
maintainer="raisjn <of.raisjn@gmail.com>"
license=AGPL-3.0-or-later
depends=(fbink fbdepth)

_srcver="v${pkgver%-*}"
source=("https://build.koreader.rocks/download/stable/$_srcver/koreader-remarkable-$_srcver.zip")
sha256sums=(38db8f3895472828d7c1d63fc54db426135a8dbf8425633e299a1a9abfdb69b2)

_applicationRegistered="[[ \"\$(rot apps get applications | jq -rc '.KOReader')\" != 'null' ]]"
_unregisterApplication="rot apps get applications | jq -rc '.KOReader' | sed 's|/codes/eeems/oxide1/||' | xargs -I {} rot --object 'Application:{}' apps call unregister"

package() {
    install -d "$pkgdir"/opt/koreader
    cp -R "$srcdir"/* "$pkgdir"/opt/koreader/
    rm "$pkgdir"/opt/koreader/koreader*zip

    install -D -m 644 -t "$pkgdir"/opt/etc/draft/ "$recipedir"/koreader.draft
    install -D -m 644 -t "$pkgdir"/opt/etc/draft/icons/ "$srcdir"/resources/koreader.png
    install -D -m 755 -t "$pkgdir"/opt/bin/ "$recipedir"/koreader
    rm "$pkgdir"/opt/koreader/{fbink,fbdepth}
    ln -s /opt/bin/fbink "$pkgdir"/opt/koreader/fbink
    ln -s /opt/bin/fbdepth "$pkgdir"/opt/koreader/fbdepth
}

configure() {
    # Is Oxide installed?
    if systemctl list-units --full -all | grep -Fq 'tarnish.service'; then
        # Check to see if tarnish is running and rot is available
        if command -v rot &> /dev/null && systemctl is-active --quiet tarnish; then
            sh -c "$_applicationRegistered" && sh -c "$_unregisterApplication"
            result=$(rot apps call registerApplication 'QVariantMap:{"name": "KOReader", "displayName": "KOReader", "decription": "ebook reader", "bin": "/opt/bin/koreader", "icon": "/opt/etc/draft/icons/koreader.png", "onStop": "killall -9 luajit", "onPause": "killall -STOP luajit || true && /opt/koreader/fbdepth -d 16 -r 1", "onResume": "/opt/koreader/fbdepth -d 8 -r 1 || true && killall -CONT luajit"}')
            if [[ "$result" != '"/"' ]] && [[ "$result" != "" ]]; then
                # Registered successfully, so we can exit
                return
            fi
        fi
        echo "KOReader has an outstanding bug where it doesn't resize the screen properly when returning to Oxide. See Oxide's release notes for a workaround."
    fi
}
postremove() {
    # Check to see if tarnish is running and rot is available
    if systemctl list-units --full -all | grep -Fq 'tarnish.service' && command -v rot &> /dev/null && systemctl is-active --quiet tarnish; then
        if sh -c "$_applicationRegistered" && ! sh -c "$_unregisterApplication"; then
            echo "You may need to manually remove the application entry for KOReader in Oxide."
        fi
    fi
}<|MERGE_RESOLUTION|>--- conflicted
+++ resolved
@@ -5,11 +5,7 @@
 pkgnames=(koreader)
 pkgdesc="An ebook reader application supporting PDF, DjVu, EPUB, FB2 and many more formats"
 url=https://github.com/koreader/koreader
-<<<<<<< HEAD
 pkgver=2020.12-1
-=======
-pkgver=2020.10-2
->>>>>>> 9010b7de
 timestamp=2020-10-10T20:13Z
 section=readers
 maintainer="raisjn <of.raisjn@gmail.com>"
@@ -27,13 +23,13 @@
     install -d "$pkgdir"/opt/koreader
     cp -R "$srcdir"/* "$pkgdir"/opt/koreader/
     rm "$pkgdir"/opt/koreader/koreader*zip
+    rm "$pkgdir"/opt/koreader/{fbink,fbdepth}
+    ln -s /opt/bin/fbink "$pkgdir"/opt/koreader/fbink
+    ln -s /opt/bin/fbdepth "$pkgdir"/opt/koreader/fbdepth
 
     install -D -m 644 -t "$pkgdir"/opt/etc/draft/ "$recipedir"/koreader.draft
     install -D -m 644 -t "$pkgdir"/opt/etc/draft/icons/ "$srcdir"/resources/koreader.png
     install -D -m 755 -t "$pkgdir"/opt/bin/ "$recipedir"/koreader
-    rm "$pkgdir"/opt/koreader/{fbink,fbdepth}
-    ln -s /opt/bin/fbink "$pkgdir"/opt/koreader/fbink
-    ln -s /opt/bin/fbdepth "$pkgdir"/opt/koreader/fbdepth
 }
 
 configure() {
