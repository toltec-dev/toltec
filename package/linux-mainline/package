--- conflicted
+++ resolved
@@ -3,18 +3,12 @@
 # SPDX-License-Identifier: MIT
 
 archs=(rm2)
-<<<<<<< HEAD
 pkgnames=(linux-mainline linux-mainline-perf)
-pkgver=6.0.0-1
-timestamp=2022-10-02T21:43:31Z
-=======
-pkgnames=(linux-mainline)
 pkgdesc="reMarkable 2 kernel based on the mainline kernel"
 url=https://www.kernel.org
 pkgver=6.2.0-2
 timestamp=2022-05-22T21:50:09Z
 section=kernel
->>>>>>> 80690ec0
 maintainer="Alistair Francis <alistair@alistair23.me>"
 makedepends=(build:flex build:bison build:libssl-dev build:bc build:lzop build:libgmp-dev build:libmpc-dev build:python-is-python3)
 license=GPL-2.0-only
@@ -68,14 +62,14 @@
         echo
         echo "Known issues with the mainline kernel:"
         echo " - No support for low power mode (suspend uses more power then it should)"
-        echo " - WiFi sometimes is off on boot (can be turned on again though)"
+        echo " - Device doesn't always resume from suspend, a reboot is required"
         echo " - GUI shutdown in Oxide doesn't work"
-        echo " - Wacom stylus doesn't work in Xochitl (works everywhere else though)"
+        echo " - Wacom stylus doesn't work in Xochitl (https://github.com/reMarkable/linux/issues/15)"
+        echo " - Finger input doesn't work in Koreader (https://github.com/koreader/koreader/issues/10012)"
         echo " - No OTG control support"
     }
 }
 
-<<<<<<< HEAD
 linux-mainline-perf() {
     pkgdesc="Linux profiling with performance counters"
     url=https://perf.wiki.kernel.org
@@ -87,17 +81,4 @@
         install -D -m 755 -t "$pkgdir"/opt/bin "$srcdir"/tools/perf/perf
         ln -s /opt/bin/perf "$pkgdir"/opt/bin/trace
     }
-=======
-configure() {
-    echo "The new kernel files have been copied, but not installed."
-    echo "Please use kernelctl to select the kernel to boot."
-    echo
-    echo "Known issues with the mainline kernel:"
-    echo " - No support for low power mode (suspend uses more power then it should)"
-    echo " - Device doesn't always resume from suspend, a reboot is required"
-    echo " - GUI shutdown in Oxide doesn't work"
-    echo " - Wacom stylus doesn't work in Xochitl (https://github.com/reMarkable/linux/issues/15)"
-    echo " - Finger input doesn't work in Koreader (https://github.com/koreader/koreader/issues/10012)"
-    echo " - No OTG control support"
->>>>>>> 80690ec0
 }