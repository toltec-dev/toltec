#!/usr/bin/env bash
# Copyright (c) 2021 The Toltec Contributors
# SPDX-License-Identifier: MIT

pkgnames=("webinterface-upload-button")
pkgdesc="A simple upload button for the web interface"
<<<<<<< HEAD
url="https://github.com/rM-self-serve/webinterface-upload-button"
pkgver=1.0.1-2
timestamp=2023-12-06T11:43:00Z
=======
url="https://github.com/rM-self-serve/$_pkgname"
pkgver=1.1.1-1
timestamp=2023-12-16T15:35:49Z
>>>>>>> 6c1b28c2
section="utils"
maintainer="rM-self-serve <122753594+rM-self-serve@users.noreply.github.com>"
license=MIT

source=(
    "$url"/archive/1d28b2d91c0179059017696ae5a33aa49e1e7c7d.zip
)
sha256sums=(
    99ac382e665b55c43876e8991c9dfa7f11a625d4f3ed4f35d3bc58762e04db39
)

package() {
<<<<<<< HEAD
    install -D -m 755 -t "$pkgdir"/opt/bin "$srcdir/$pkgname"
    mkdir -p "$pkgdir"/opt/share/toltec/reenable.d
    touch "$pkgdir"/opt/share/toltec/reenable.d/"$pkgname"
=======
    install -D -m 755 -t "$pkgdir"/opt/bin "$srcdir/$_pkgname"
    install -D -m 644 -t "$pkgdir"/usr/share/remarkable/webui/ "$srcdir/$_pkgname.js"

    touch "$srcdir"/emptyfile
    install -D -m 666 -t "$pkgdir"/usr/share/toltec/reenable.d/"$_pkgname" "$srcdir"/emptyfile
>>>>>>> 6c1b28c2
}

configure() {
    echo
    echo "Applying webinterface-upload-button"
    webinterface-upload-button apply -y > /dev/null
    echo "Success"
    echo
}

_restore() {
    echo
    echo "Reverting webinterface-upload-button"
    webinterface-upload-button revert -y > /dev/null
    echo "Success"
    echo
}

preremove() {
    _restore
}

preupgrade() {
    _restore
}<|MERGE_RESOLUTION|>--- conflicted
+++ resolved
@@ -4,15 +4,9 @@
 
 pkgnames=("webinterface-upload-button")
 pkgdesc="A simple upload button for the web interface"
-<<<<<<< HEAD
 url="https://github.com/rM-self-serve/webinterface-upload-button"
-pkgver=1.0.1-2
-timestamp=2023-12-06T11:43:00Z
-=======
-url="https://github.com/rM-self-serve/$_pkgname"
-pkgver=1.1.1-1
+pkgver=1.1.1-2
 timestamp=2023-12-16T15:35:49Z
->>>>>>> 6c1b28c2
 section="utils"
 maintainer="rM-self-serve <122753594+rM-self-serve@users.noreply.github.com>"
 license=MIT
@@ -25,17 +19,11 @@
 )
 
 package() {
-<<<<<<< HEAD
     install -D -m 755 -t "$pkgdir"/opt/bin "$srcdir/$pkgname"
+    install -D -m 644 -t "$pkgdir"/usr/share/remarkable/webui/ "$srcdir/$_pkgname.js"
+
     mkdir -p "$pkgdir"/opt/share/toltec/reenable.d
     touch "$pkgdir"/opt/share/toltec/reenable.d/"$pkgname"
-=======
-    install -D -m 755 -t "$pkgdir"/opt/bin "$srcdir/$_pkgname"
-    install -D -m 644 -t "$pkgdir"/usr/share/remarkable/webui/ "$srcdir/$_pkgname.js"
-
-    touch "$srcdir"/emptyfile
-    install -D -m 666 -t "$pkgdir"/usr/share/toltec/reenable.d/"$_pkgname" "$srcdir"/emptyfile
->>>>>>> 6c1b28c2
 }
 
 configure() {
