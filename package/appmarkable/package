#!/usr/bin/env bash
# Copyright (c) 2021 The Toltec Contributors
# SPDX-License-Identifier: MIT

archs=(rm1)
pkgnames=(appmarkable)
pkgdesc="Front-end for apps that do not have a graphical user interface"
url="https://github.com/LinusCDE/appmarkable"
pkgver=0.0.0-9
timestamp=2021-03-10T18:36Z
section="devel"
maintainer="Linus K. <linus@cosmos-ink.net>"
license=MIT

image=rust:v1.4
<<<<<<< HEAD
source=(https://github.com/LinusCDE/appmarkable/archive/b4226e896f441af9895ed5a4ff183af7f93b11ae.zip)
sha256sums=(0422cee28668d4e7ff554c26884e45ec63feff840eec92e6b8b2e8a7905a9d3b)
=======
source=(https://github.com/LinusCDE/appmarkable/archive/c44ee87ea2b1f1e41c9592476c076150c9a1acf4.zip)
sha256sums=(76e151aeae0f18b206dd3c6258bf74bcb5256ee2f803e1ed2073278831158f60)
>>>>>>> 629e719e

build() {
    # Fall back to system-wide config
    rm .cargo/config
    cargo build --release --bin appmarkable
}

package() {
    install -D -m 755 -t "$pkgdir"/opt/bin \
        "$srcdir"/target/armv7-unknown-linux-gnueabihf/release/appmarkable
}<|MERGE_RESOLUTION|>--- conflicted
+++ resolved
@@ -2,32 +2,38 @@
 # Copyright (c) 2021 The Toltec Contributors
 # SPDX-License-Identifier: MIT
 
-archs=(rm1)
 pkgnames=(appmarkable)
 pkgdesc="Front-end for apps that do not have a graphical user interface"
 url="https://github.com/LinusCDE/appmarkable"
-pkgver=0.0.0-9
+pkgver=0.0.0-10
 timestamp=2021-03-10T18:36Z
 section="devel"
 maintainer="Linus K. <linus@cosmos-ink.net>"
 license=MIT
+installdepends=(display rm2fb-shim)
+makedepends=(build:patchelf)
+flags=(nostrip)
 
 image=rust:v1.4
-<<<<<<< HEAD
-source=(https://github.com/LinusCDE/appmarkable/archive/b4226e896f441af9895ed5a4ff183af7f93b11ae.zip)
-sha256sums=(0422cee28668d4e7ff554c26884e45ec63feff840eec92e6b8b2e8a7905a9d3b)
-=======
 source=(https://github.com/LinusCDE/appmarkable/archive/c44ee87ea2b1f1e41c9592476c076150c9a1acf4.zip)
 sha256sums=(76e151aeae0f18b206dd3c6258bf74bcb5256ee2f803e1ed2073278831158f60)
->>>>>>> 629e719e
+
+_target="armv7-unknown-linux-gnueabihf"
 
 build() {
     # Fall back to system-wide config
     rm .cargo/config
     cargo build --release --bin appmarkable
+
+    # Inject rm2fb shim
+    # (after running strip, otherwise strip removes too much information)
+    pushd target/"$_target"/release
+    "${CROSS_COMPILE}strip" --strip-all appmarkable
+    patchelf --add-needed librm2fb_client.so appmarkable
+    popd
 }
 
 package() {
     install -D -m 755 -t "$pkgdir"/opt/bin \
-        "$srcdir"/target/armv7-unknown-linux-gnueabihf/release/appmarkable
+        "$srcdir"/target/"$_target"/release/appmarkable
 }