--- conflicted
+++ resolved
@@ -20,7 +20,6 @@
 if [[ "x$(systemctl is-enabled rm-sync.service)" != "xmasked" ]]; then
     systemctl mask rm-sync.service
 fi
-<<<<<<< HEAD
 
 if [ -f /usr/bin/rm-sync ] && ! is-active manual-sync@rm-sync.service; then
     systemctl enable --now manual-sync@rm-sync.service
@@ -28,7 +27,4 @@
     systemctl enable --now manual-sync@sync.service
 fi
 
-exec /usr/bin/xochitl "$@"
-=======
-exec -a /usr/bin/xochitl /usr/bin/xochitl "$@"
->>>>>>> ee79e99b
+exec -a /usr/bin/xochitl /usr/bin/xochitl "$@"