--- conflicted
+++ resolved
@@ -5,7 +5,7 @@
 pkgnames=(xochitl)
 pkgdesc="Read documents and take notes"
 url=https://remarkable.com
-pkgver=0.0.0-18
+pkgver=0.0.0-19
 timestamp=2022-11-07T20:19:57Z
 section="readers"
 maintainer="Mattéo Delabre <spam@delab.re>"
@@ -24,12 +24,8 @@
     toltec-after-launcher.conf
     toltec-wrapper.conf
     env-readme
-<<<<<<< HEAD
-    manual-sync.service
+    manual-sync@.service
     launcherctl-xochitl
-=======
-    manual-sync@.service
->>>>>>> f59a8d42
 )
 sha256sums=(
     SKIP
