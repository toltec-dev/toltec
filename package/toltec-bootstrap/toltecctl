--- conflicted
+++ resolved
@@ -338,21 +338,15 @@
 
     local clean=true
     # Remove installed packages in reverse dependency order
-<<<<<<< HEAD
     while read -r pkgname; do
         if ! "$opkg_path" remove --force-depends "$pkgname"; then
             echo "Failed to remove $pkgname, forcing removal..."
-            "$opkg_path" remove --force-depends --force-remove "$pkgname"
+            "$opkg_path" remove --force-removal-of-essential-packages --force-depends --force-remove "$pkgname"
             clean=false
         fi
     done << EOF
 $(list-installed-ordered)
 EOF
-=======
-    list-installed-ordered | while read -r pkgname; do
-        "$opkg_path" remove --force-removal-of-essential-packages --force-depends --force-remove "$pkgname"
-    done
->>>>>>> 1c42c05f
 
     systemctl daemon-reload
     rm -f "$opkg_path"
