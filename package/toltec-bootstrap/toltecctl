--- conflicted
+++ resolved
@@ -1011,13 +1011,8 @@
                 log WARN "In case something goes wrong, your SSH password is: $(get-ssh-password)"
             fi
 
-<<<<<<< HEAD
-            echo "Rebooting"
+            log INFO "Rebooting"
             systemctl reboot
-=======
-            log INFO "Rebooting"
-            reboot
->>>>>>> d3df6cb7
             ;;
 
         status)
