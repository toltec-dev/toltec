--- conflicted
+++ resolved
@@ -6,11 +6,7 @@
 pkgnames=(toltec-base)
 pkgdesc="Metapackage defining the base set of packages in a Toltec install"
 url=https://toltec-dev.org/
-<<<<<<< HEAD
-pkgver=1.4-1
-=======
-pkgver=1.4-2
->>>>>>> f8430da5
+pkgver=1.5-1
 timestamp=2023-12-27T08:30Z
 section="utils"
 maintainer="Eeems <eeems@eeems.email>"
@@ -21,26 +17,21 @@
 installdepends_rm2os2=(rm2-suspend-fix)
 installdepends_rm2os3=(rm2-suspend-fix)
 
-<<<<<<< HEAD
 source=(
+    opt-usr-bin.sh
     dbus-toltec-system.conf
     dbus-toltec-session.conf
 )
 sha256sums=(
     SKIP
     SKIP
+    SKIP
 )
 
 package() {
+    install -D -m 755 -t "$pkgdir"/etc/profile.d/ "$srcdir"/opt-usr-bin.sh
     install -D -m 666 -t "$pkgdir"/usr/share/dbus-1/system.d "$srcdir"/dbus-toltec-system.conf
     install -D -m 666 -t "$pkgdir"/usr/share/dbus-1/session.d "$srcdir"/dbus-toltec-session.conf
-=======
-source=(opt-usr-bin.sh)
-sha256sums=(SKIP)
-
-package() {
-    install -D -m 755 -t "$pkgdir"/etc/profile.d/ "$srcdir"/opt-usr-bin.sh
->>>>>>> f8430da5
 }
 
 configure() {
