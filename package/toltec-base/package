--- conflicted
+++ resolved
@@ -6,11 +6,7 @@
 pkgnames=(toltec-base)
 pkgdesc="Metapackage defining the base set of packages in a Toltec install"
 url=https://toltec-dev.org/
-<<<<<<< HEAD
 pkgver=1.4-1
-=======
-pkgver=1.3-2
->>>>>>> d3df6cb7
 timestamp=2023-12-27T08:30Z
 section="utils"
 maintainer="Eeems <eeems@eeems.email>"
@@ -31,12 +27,8 @@
 )
 
 package() {
-<<<<<<< HEAD
     install -D -m 666 -t "$pkgdir"/lib/systemd/system/entware-rc@.service "$srcdir"/entware-rc@.service
     install -D -m 755 -t "$pkgdir"/opt/bin/rcctl "$srcdir"/rcctl
-=======
-    true
->>>>>>> d3df6cb7
 }
 
 configure() {
@@ -48,27 +40,6 @@
         /opt/etc/profile
     echo "Disabling automatic update"
     disable-unit update-engine.service
-<<<<<<< HEAD
-    if [[ "$arch" == "rm1" ]]; then
-        echo "Disabling usb1 network device to avoid long boots"
-        if ! is-masked sys-subsystem-net-devices-usb1.device; then
-            systemctl mask sys-subsystem-net-devices-usb1.device
-        fi
-        if ! is-masked busybox-ifplugd@usb1.service; then
-            systemctl mask busybox-ifplugd@usb1.service
-        fi
-    elif [[ "$arch" == "rm2" ]]; then
-        echo "Enabling usb1 network device to ensure usb SSH works"
-        if is-masked sys-subsystem-net-devices-usb1.device; then
-            systemctl unmask sys-subsystem-net-devices-usb1.device
-        fi
-        if is-masked busybox-ifplugd@usb1.service; then
-            systemctl unmask busybox-ifplugd@usb1.service
-        fi
-    fi
-    echo ""
-    echo "You can use rcctl to manage services installed by entware"
-=======
     case "$arch" in
         rmall | rmallos2 | rmallos3)
             echo "Warning: rmall version of toltec-base should not be installed"
@@ -91,7 +62,8 @@
             fi
             ;;
     esac
->>>>>>> d3df6cb7
+    echo ""
+    echo "You can use rcctl to manage services installed by entware"
 }
 
 postremove() {
