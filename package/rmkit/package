--- conflicted
+++ resolved
@@ -55,11 +55,7 @@
 mines() {
     pkgdesc="Mine detection game"
     url="https://rmkit.dev/apps/minesweeper"
-<<<<<<< HEAD
-    pkgver=0.0.1-17
-=======
-    pkgver=0.1.0-3
->>>>>>> 32d71ae6
+    pkgver=0.1.0-4
     section=games
     replaces=(minesweeper)
 
