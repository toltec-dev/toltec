--- conflicted
+++ resolved
@@ -29,7 +29,7 @@
 bufshot() {
     pkgdesc="program for saving the framebuffer as a png"
     url="https://github.com/rmkit-dev/rmkit/tree/master/src/bufshot"
-    pkgver=0.1.0-3
+    pkgver=0.1.0-4
     section="utils"
 
     package() {
@@ -40,11 +40,7 @@
 genie() {
     pkgdesc="Gesture engine that connects commands to gestures"
     url="https://rmkit.dev/apps/genie"
-<<<<<<< HEAD
-    pkgver=0.1.4-3
-=======
-    pkgver=0.1.5-1
->>>>>>> 86a9c64d
+    pkgver=0.1.5-2
     section="utils"
 
     package() {
@@ -71,11 +67,7 @@
 harmony() {
     pkgdesc="Procedural sketching app"
     url="https://rmkit.dev/apps/harmony"
-<<<<<<< HEAD
-    pkgver=0.1.2-2
-=======
-    pkgver=0.1.3-1
->>>>>>> 86a9c64d
+    pkgver=0.1.3-2
     section="drawing"
 
     package() {
@@ -92,7 +84,7 @@
 iago() {
     pkgdesc="overlay for drawing shapes via stroke injection"
     url="https://rmkit.dev/apps/iago"
-    pkgver=0.1.0-2
+    pkgver=0.1.0-3
     section="utils"
     installdepends+=("lamp")
 
@@ -104,7 +96,7 @@
 lamp() {
     pkgdesc="config based stroke injection utility"
     url="https://rmkit.dev/apps/lamp"
-    pkgver=0.1.0-2
+    pkgver=0.1.0-3
     section="utils"
 
     package() {
@@ -115,7 +107,7 @@
 mines() {
     pkgdesc="Mine detection game"
     url="https://rmkit.dev/apps/minesweeper"
-    pkgver=0.1.2-2
+    pkgver=0.1.2-3
     section="games"
 
     package() {
@@ -142,11 +134,7 @@
 remux() {
     pkgdesc="Launcher that supports multi-tasking applications"
     url="https://rmkit.dev/apps/remux"
-<<<<<<< HEAD
-    pkgver=0.1.8-2
-=======
-    pkgver=0.1.9-1
->>>>>>> 86a9c64d
+    pkgver=0.1.9-2
     section="launchers"
 
     package() {
@@ -178,11 +166,7 @@
 simple() {
     pkgdesc="Simple app script for writing scripted applications"
     url="https://rmkit.dev/apps/sas"
-<<<<<<< HEAD
-    pkgver=0.1.3-2
-=======
-    pkgver=0.1.4-1
->>>>>>> 86a9c64d
+    pkgver=0.1.4-2
     section="devel"
 
     package() {
