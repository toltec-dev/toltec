#!/usr/bin/env bash
# Copyright (c) 2024 The Toltec Contributors
# SPDX-License-Identifier: MIT

archs=(rm1 rm2)
pkgnames=(oxide oxide-extra oxide-utils inject_evdev liboxide liboxide-dev libsentry)
<<<<<<< HEAD
_oxidever=2.8.2
pkgver=$_oxidever-2
_sentryver=0.7.0
timestamp=2024-05-21T20:19:05Z
=======
_oxidever=2.7
pkgver=$_oxidever-7
_sentryver=0.5.0
timestamp=2023-12-05T04:43:04Z
>>>>>>> c8a16529
maintainer="Eeems <eeems@eeems.email>"
url=https://oxide.eeems.codes
license=MIT
flags=(patch_rm2fb)
image=qt:v3.1
source=(
    "https://github.com/Eeems-Org/oxide/archive/refs/tags/v$_oxidever.zip"
    toltec-rm2-override.conf
    launcherctl-oxide
)
sha256sums=(
    4a2097d0f2d099be6944cb40b1ee2aa459d3c767cc067684f42cff45528a40b4
    SKIP
    SKIP
)

build() {
    find . -name "*.pro" -type f -print0 \
        | xargs -r -0 sed -i 's/linux-oe-g++/linux-arm-remarkable-g++/g'
    find . -name "*.pri" -type f -print0 \
        | xargs -r -0 sed -i 's/linux-oe-g++/linux-arm-remarkable-g++/g'
    CMAKE_TOOLCHAIN_FILE="/usr/share/cmake/$CHOST.cmake" make FEATURES=sentry release
}

oxide() {
    pkgdesc="Launcher application"
    section="launchers"
<<<<<<< HEAD
    installdepends=("oxide-utils=$pkgver" "liboxide=$pkgver" "libsentry=$_sentryver" reboot-guard display)
=======
    installdepends=("oxide-utils=$pkgver" "liboxide=$pkgver" "libsentry=$_sentryver" "reboot-guard" "jq")
>>>>>>> c8a16529
    replaces=(erode tarnish decay corrupt)
    conflicts=(erode tarnish decay corrupt)

    package() {
        # System service
        install -D -m 644 -t "$pkgdir"/etc/dbus-1/system.d "$srcdir"/release/etc/dbus-1/system.d/codes.eeems.oxide.conf
        install -D -m 644 -t "$pkgdir"/lib/systemd/system "$srcdir"/release/etc/systemd/system/tarnish.service
        install -D -m 755 -t "$pkgdir"/opt/bin "$srcdir"/release/opt/bin/tarnish
        # Task manager
        install -D -m 755 -t "$pkgdir"/opt/bin "$srcdir"/release/opt/bin/erode
        install -D -m 644 -t "$pkgdir"/opt/usr/share/icons/oxide/48x48/apps "$srcdir"/release/opt/usr/share/icons/oxide/48x48/apps/erode.png
        install -D -m 644 -t "$pkgdir"/opt/usr/share/icons/oxide/702x702/splash "$srcdir"/release/opt/usr/share/icons/oxide/702x702/splash/erode.png
        install -D -m 644 -t "$pkgdir"/opt/usr/share/applications "$srcdir"/release/opt/usr/share/applications/codes.eeems.erode.oxide
        # Launcher
        install -D -m 755 -t "$pkgdir"/opt/bin "$srcdir"/release/opt/bin/oxide
        install -D -m 644 -t "$pkgdir"/opt/etc "$srcdir"/release/opt/etc/oxide.conf
        install -D -m 644 -t "$pkgdir"/opt/usr/share/applications "$srcdir"/release/opt/usr/share/applications/codes.eeems.oxide.oxide
        install -D -m 644 -t "$pkgdir"/opt/usr/share/icons/oxide/702x702/splash "$srcdir"/release/opt/usr/share/icons/oxide/702x702/splash/oxide.png
        # Lockscreen
        install -D -m 755 -t "$pkgdir"/opt/bin "$srcdir"/release/opt/bin/decay
        install -D -m 644 -t "$pkgdir"/opt/usr/share/applications "$srcdir"/release/opt/usr/share/applications/codes.eeems.decay.oxide
        # Task switcher
        install -D -m 755 -t "$pkgdir"/opt/bin "$srcdir"/release/opt/bin/corrupt
        install -D -m 644 -t "$pkgdir"/opt/usr/share/applications "$srcdir"/release/opt/usr/share/applications/codes.eeems.corrupt.oxide
<<<<<<< HEAD
        if [[ $arch = rm2 ]]; then
            install -D -m 644 -t "$pkgdir"/etc/systemd/system/tarnish.service.d \
                "$srcdir"/toltec-rm2-override.conf
        fi
=======
        # launcherctl registration
        install -D -T -m 755 "$srcdir"/launcherctl-oxide "$pkgdir"/opt/share/launcherctl/oxide
>>>>>>> c8a16529
    }

    configure() {
        systemctl daemon-reload

        if ! launcherctl is-current-launcher oxide; then
            echo ""
            echo "Run the following command(s) to use oxide as your launcher"
            echo "launcherctl switch-launcher --start oxide"
            echo ""
        fi
    }

    preremove() {
        # Just in case more than one launcher is active, do individual checks
        if launcherctl is-active-launcher oxide || launcherctl is-enabled-launcher oxide; then
            launcherctl switch-launcher --start xochitl
        fi
    }

    postremove() {
        systemctl daemon-reload
    }
}

oxide-extra() {
    pkgdesc="Extra applications for oxide"
    section="utils"
    installdepends=("oxide=$pkgver" "oxide-utils=$pkgver" "liboxide=$pkgver" "libsentry=$_sentryver")
    replaces=(fret anxiety)
    conflicts=(fret anxiety)

    package() {
        # Screenshot daemon
        install -D -m 755 -t "$pkgdir"/opt/bin "$srcdir"/release/opt/bin/fret
        install -D -m 644 -t "$pkgdir"/opt/usr/share/applications "$srcdir"/release/opt/usr/share/applications/codes.eeems.fret.oxide
        # Screenshot viewer
        install -D -m 755 -t "$pkgdir"/opt/bin "$srcdir"/release/opt/bin/anxiety
        install -D -m 644 -t "$pkgdir"/opt/usr/share/applications "$srcdir"/release/opt/usr/share/applications/codes.eeems.anxiety.oxide
        install -D -m 644 -t "$pkgdir"/opt/usr/share/icons/oxide/48x48/apps "$srcdir"/release/opt/usr/share/icons/oxide/48x48/apps/image.png
        install -D -m 644 -t "$pkgdir"/opt/usr/share/icons/oxide/702x702/splash "$srcdir"/release/opt/usr/share/icons/oxide/702x702/splash/anxiety.png
    }
}

oxide-utils() {
    pkgdesc="Command line tools for Oxide"
    section="admin"
    installdepends=("oxide=$pkgver" "liboxide=$pkgver" "libsentry=$_sentryver")
    replaces=(rot notify-send update-desktop-database desktop-file-validate)
    conflicts=(rot notify-send update-desktop-database desktop-file-validate)

    package() {
        install -D -m 755 -t "$pkgdir"/opt/bin "$srcdir"/release/opt/bin/rot
        install -D -m 755 -t "$pkgdir"/opt/bin "$srcdir"/release/opt/bin/notify-send
        install -D -m 755 -t "$pkgdir"/opt/bin "$srcdir"/release/opt/bin/update-desktop-database
        install -D -m 755 -t "$pkgdir"/opt/bin "$srcdir"/release/opt/bin/desktop-file-validate
        install -D -m 755 -t "$pkgdir"/opt/bin "$srcdir"/release/opt/bin/xdg-desktop-menu
        install -D -m 755 -t "$pkgdir"/opt/bin "$srcdir"/release/opt/bin/xdg-desktop-icon
        install -D -m 755 -t "$pkgdir"/opt/bin "$srcdir"/release/opt/bin/xdg-open
        install -D -m 755 -t "$pkgdir"/opt/bin "$srcdir"/release/opt/bin/xdg-settings
        install -D -m 755 -t "$pkgdir"/opt/bin "$srcdir"/release/opt/bin/gio
    }
}

inject_evdev() {
    pkgdesc="Inject input events"
    section="utils"
    installdepends=("liboxide=$pkgver" "libsentry=$_sentryver")

    package() {
        install -D -m 755 -t "$pkgdir"/opt/bin "$srcdir"/release/opt/bin/inject_evdev
    }
}

liboxide() {
    pkgdesc="Shared library for oxide applications"
    section="devel"

    package() {
        install -D -m 755 -t "$pkgdir"/opt/lib "$srcdir"/release/opt/lib/liboxide.so*
        install -D -m 755 -t "$pkgdir"/opt/lib "$srcdir"/release/opt/lib/libqsgepaper.so*
    }
}

liboxide-dev() {
    pkgdesc="Shared library for oxide applications"
    section="devel"
    installdepends=("liboxide=$pkgver")

    package() {
        install -D -m 755 -t "$pkgdir"/opt/lib/pkgconfig "$srcdir"/release/opt/lib/pkgconfig/oxide.pc
        install -D -m 755 -t "$pkgdir"/opt/include "$srcdir"/release/opt/include/epframebuffer.h
        install -D -m 755 -t "$pkgdir"/opt/include "$srcdir"/release/opt/include/liboxide.h
        cp -ar "$srcdir"/release/opt/include/liboxide/ "$pkgdir"/opt/include/
    }
}

libsentry() {
    pkgdesc="Sentry SDK for C, C++ and native applications."
    section="devel"
    url=https://github.com/getsentry/sentry-native
    pkgver="$_sentryver"
    timestamp="2021-12-20T14:25:11Z"

    package() {
        install -D -m 755 -t "$pkgdir"/opt/lib "$srcdir"/release/opt/lib/libsentry.so
    }
}<|MERGE_RESOLUTION|>--- conflicted
+++ resolved
@@ -4,17 +4,10 @@
 
 archs=(rm1 rm2)
 pkgnames=(oxide oxide-extra oxide-utils inject_evdev liboxide liboxide-dev libsentry)
-<<<<<<< HEAD
 _oxidever=2.8.2
-pkgver=$_oxidever-2
+pkgver=$_oxidever-1
 _sentryver=0.7.0
 timestamp=2024-05-21T20:19:05Z
-=======
-_oxidever=2.7
-pkgver=$_oxidever-7
-_sentryver=0.5.0
-timestamp=2023-12-05T04:43:04Z
->>>>>>> c8a16529
 maintainer="Eeems <eeems@eeems.email>"
 url=https://oxide.eeems.codes
 license=MIT
@@ -42,11 +35,7 @@
 oxide() {
     pkgdesc="Launcher application"
     section="launchers"
-<<<<<<< HEAD
-    installdepends=("oxide-utils=$pkgver" "liboxide=$pkgver" "libsentry=$_sentryver" reboot-guard display)
-=======
-    installdepends=("oxide-utils=$pkgver" "liboxide=$pkgver" "libsentry=$_sentryver" "reboot-guard" "jq")
->>>>>>> c8a16529
+    installdepends=("oxide-utils=$pkgver" "liboxide=$pkgver" "libsentry=$_sentryver" reboot-guard jq display)
     replaces=(erode tarnish decay corrupt)
     conflicts=(erode tarnish decay corrupt)
 
@@ -71,15 +60,12 @@
         # Task switcher
         install -D -m 755 -t "$pkgdir"/opt/bin "$srcdir"/release/opt/bin/corrupt
         install -D -m 644 -t "$pkgdir"/opt/usr/share/applications "$srcdir"/release/opt/usr/share/applications/codes.eeems.corrupt.oxide
-<<<<<<< HEAD
+        # launcherctl registration
+        install -D -T -m 755 "$srcdir"/launcherctl-oxide "$pkgdir"/opt/share/launcherctl/oxide
         if [[ $arch = rm2 ]]; then
             install -D -m 644 -t "$pkgdir"/etc/systemd/system/tarnish.service.d \
                 "$srcdir"/toltec-rm2-override.conf
         fi
-=======
-        # launcherctl registration
-        install -D -T -m 755 "$srcdir"/launcherctl-oxide "$pkgdir"/opt/share/launcherctl/oxide
->>>>>>> c8a16529
     }
 
     configure() {
