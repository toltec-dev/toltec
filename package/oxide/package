#!/usr/bin/env bash
# Copyright (c) 2021 The Toltec Contributors
# SPDX-License-Identifier: MIT

<<<<<<< HEAD
pkgnames=(erode fret oxide rot tarnish decay corrupt anxiety oxide-utils inject_evdev liboxide libsentry)
_oxidever=2.6
pkgver=$_oxidever-4
=======
pkgnames=(oxide oxide-extra oxide-utils inject_evdev liboxide liboxide-dev libsentry)
_oxidever=2.7
pkgver=$_oxidever-3
>>>>>>> 7cf8f4c8
_sentryver=0.5.0
timestamp=2023-12-05T04:43:04Z
maintainer="Eeems <eeems@eeems.email>"
url=https://oxide.eeems.codes
license=MIT
flags=(patch_rm2fb)
image=qt:v3.1
source=(
    "https://github.com/Eeems-Org/oxide/archive/refs/tags/v$_oxidever.zip"
    toltec-rm2-override.conf
)
sha256sums=(
    e1f20fc60ae8edccb941e09c0e61cbfb58f1f8a5f64be98870eb2d079f83316f
    SKIP
)

build() {
    find . -name "*.pro" -type f -print0 \
        | xargs -r -0 sed -i 's/linux-oe-g++/linux-arm-remarkable-g++/g'
    CMAKE_TOOLCHAIN_FILE="/usr/share/cmake/$CHOST.cmake" make FEATURES=sentry release
}

oxide() {
    pkgdesc="Launcher application"
    section="launchers"
    installdepends=("oxide-utils=$pkgver" "liboxide=$pkgver" "libsentry=$_sentryver" "reboot-guard")
    replaces=(erode tarnish decay corrupt)
    conflicts=(erode tarnish decay corrupt)

    package() {
        # System service
        install -D -m 644 -t "$pkgdir"/etc/dbus-1/system.d "$srcdir"/release/etc/dbus-1/system.d/codes.eeems.oxide.conf
        install -D -m 644 -t "$pkgdir"/lib/systemd/system "$srcdir"/release/etc/systemd/system/tarnish.service
        install -D -m 755 -t "$pkgdir"/opt/bin "$srcdir"/release/opt/bin/tarnish
        # Task manager
        install -D -m 755 -t "$pkgdir"/opt/bin "$srcdir"/release/opt/bin/erode
        install -D -m 644 -t "$pkgdir"/opt/usr/share/icons/oxide/48x48/apps "$srcdir"/release/opt/usr/share/icons/oxide/48x48/apps/erode.png
        install -D -m 644 -t "$pkgdir"/opt/usr/share/icons/oxide/702x702/splash "$srcdir"/release/opt/usr/share/icons/oxide/702x702/splash/erode.png
        install -D -m 644 -t "$pkgdir"/opt/usr/share/applications "$srcdir"/release/opt/usr/share/applications/codes.eeems.erode.oxide
        # Launcher
        install -D -m 755 -t "$pkgdir"/opt/bin "$srcdir"/release/opt/bin/oxide
        install -D -m 644 -t "$pkgdir"/opt/etc "$srcdir"/release/opt/etc/oxide.conf
        install -D -m 644 -t "$pkgdir"/opt/usr/share/applications "$srcdir"/release/opt/usr/share/applications/codes.eeems.oxide.oxide
        install -D -m 644 -t "$pkgdir"/opt/usr/share/icons/oxide/702x702/splash "$srcdir"/release/opt/usr/share/icons/oxide/702x702/splash/oxide.png
        # Lockscreen
        install -D -m 755 -t "$pkgdir"/opt/bin "$srcdir"/release/opt/bin/decay
        install -D -m 644 -t "$pkgdir"/opt/usr/share/applications "$srcdir"/release/opt/usr/share/applications/codes.eeems.decay.oxide
        # Task switcher
        install -D -m 755 -t "$pkgdir"/opt/bin "$srcdir"/release/opt/bin/corrupt
        install -D -m 644 -t "$pkgdir"/opt/usr/share/applications "$srcdir"/release/opt/usr/share/applications/codes.eeems.corrupt.oxide
    }

<<<<<<< HEAD
tarnish() {
    pkgdesc="Service managing power states, connectivity and buttons"
    section="devel"
    installdepends=(display xochitl "liboxide=$pkgver" "libsentry=$_sentryver" sysfs_preload)

    package() {
        install -D -m 644 -t "$pkgdir"/etc/dbus-1/system.d "$srcdir"/release/etc/dbus-1/system.d/codes.eeems.oxide.conf
        install -D -m 644 -t "$pkgdir"/lib/systemd/system "$srcdir"/release/etc/systemd/system/tarnish.service
        install -D -m 755 -t "$pkgdir"/opt/bin "$srcdir"/release/opt/bin/tarnish
        if [[ $arch = rm2 ]]; then
            install -D -m 644 -t "$pkgdir"/etc/systemd/system/tarnish.service.d \
                "$srcdir"/toltec-rm2-override.conf
        fi
    }
=======
>>>>>>> 7cf8f4c8
    configure() {
        systemctl daemon-reload
        if ! is-enabled "tarnish.service"; then
            echo ""
            echo "Run the following command(s) to use $pkgname as your launcher"
            how-to-enable "tarnish.service"
            echo ""
        fi
    }

    preremove() {
        disable-unit tarnish.service
    }

    postremove() {
        systemctl daemon-reload
    }
}

oxide-extra() {
    pkgdesc="Extra applications for oxide"
    section="utils"
    installdepends=("oxide=$pkgver" "oxide-utils=$pkgver" "liboxide=$pkgver" "libsentry=$_sentryver")
    replaces=(fret anxiety)
    conflicts=(fret anxiety)

    package() {
        # Screenshot daemon
        install -D -m 755 -t "$pkgdir"/opt/bin "$srcdir"/release/opt/bin/fret
        install -D -m 644 -t "$pkgdir"/opt/usr/share/applications "$srcdir"/release/opt/usr/share/applications/codes.eeems.fret.oxide
        # Screenshot viewer
        install -D -m 755 -t "$pkgdir"/opt/bin "$srcdir"/release/opt/bin/anxiety
        install -D -m 644 -t "$pkgdir"/opt/usr/share/applications "$srcdir"/release/opt/usr/share/applications/codes.eeems.anxiety.oxide
        install -D -m 644 -t "$pkgdir"/opt/usr/share/icons/oxide/48x48/apps "$srcdir"/release/opt/usr/share/icons/oxide/48x48/apps/image.png
        install -D -m 644 -t "$pkgdir"/opt/usr/share/icons/oxide/702x702/splash "$srcdir"/release/opt/usr/share/icons/oxide/702x702/splash/anxiety.png
    }
}

oxide-utils() {
    pkgdesc="Command line tools for Oxide"
    section="admin"
    installdepends=("oxide=$pkgver" "liboxide=$pkgver" "libsentry=$_sentryver")
    replaces=(rot notify-send update-desktop-database desktop-file-validate)
    conflicts=(rot notify-send update-desktop-database desktop-file-validate)

    package() {
        install -D -m 755 -t "$pkgdir"/opt/bin "$srcdir"/release/opt/bin/rot
        install -D -m 755 -t "$pkgdir"/opt/bin "$srcdir"/release/opt/bin/notify-send
        install -D -m 755 -t "$pkgdir"/opt/bin "$srcdir"/release/opt/bin/update-desktop-database
        install -D -m 755 -t "$pkgdir"/opt/bin "$srcdir"/release/opt/bin/desktop-file-validate
        install -D -m 755 -t "$pkgdir"/opt/bin "$srcdir"/release/opt/bin/xdg-desktop-menu
        install -D -m 755 -t "$pkgdir"/opt/bin "$srcdir"/release/opt/bin/xdg-desktop-icon
        install -D -m 755 -t "$pkgdir"/opt/bin "$srcdir"/release/opt/bin/xdg-open
        install -D -m 755 -t "$pkgdir"/opt/bin "$srcdir"/release/opt/bin/xdg-settings
        install -D -m 755 -t "$pkgdir"/opt/bin "$srcdir"/release/opt/bin/gio
    }
}

inject_evdev() {
    pkgdesc="Inject input events"
    section="utils"
    installdepends=("liboxide=$pkgver" "libsentry=$_sentryver")

    package() {
        install -D -m 755 -t "$pkgdir"/opt/bin "$srcdir"/release/opt/bin/inject_evdev
    }
}

liboxide() {
    pkgdesc="Shared library for oxide applications"
    section="devel"

    package() {
        install -D -m 755 -t "$pkgdir"/opt/lib "$srcdir"/release/opt/lib/libliboxide.so*
    }
}

liboxide-dev() {
    pkgdesc="Shared library for oxide applications"
    section="devel"
    installdepends=("liboxide=$pkgver")

    package() {
        install -D -m 755 -t "$pkgdir"/opt/lib/pkgconfig "$srcdir"/release/opt/lib/pkgconfig/liboxide.pc
        install -D -m 755 -t "$pkgdir"/opt/include "$srcdir"/release/opt/include/epframebuffer.h
        install -D -m 755 -t "$pkgdir"/opt/include "$srcdir"/release/opt/include/liboxide.h
        cp -ar "$srcdir"/release/opt/include/liboxide/ "$pkgdir"/opt/include/
    }
}

libsentry() {
    pkgdesc="Sentry SDK for C, C++ and native applications."
    section="devel"
    url=https://github.com/getsentry/sentry-native
    pkgver="$_sentryver"
    timestamp="2021-12-20T14:25:11Z"

    package() {
        install -D -m 755 -t "$pkgdir"/opt/lib "$srcdir"/release/opt/lib/libsentry.so
    }
}<|MERGE_RESOLUTION|>--- conflicted
+++ resolved
@@ -2,15 +2,9 @@
 # Copyright (c) 2021 The Toltec Contributors
 # SPDX-License-Identifier: MIT
 
-<<<<<<< HEAD
-pkgnames=(erode fret oxide rot tarnish decay corrupt anxiety oxide-utils inject_evdev liboxide libsentry)
-_oxidever=2.6
-pkgver=$_oxidever-4
-=======
 pkgnames=(oxide oxide-extra oxide-utils inject_evdev liboxide liboxide-dev libsentry)
 _oxidever=2.7
-pkgver=$_oxidever-3
->>>>>>> 7cf8f4c8
+pkgver=$_oxidever-4
 _sentryver=0.5.0
 timestamp=2023-12-05T04:43:04Z
 maintainer="Eeems <eeems@eeems.email>"
@@ -36,9 +30,11 @@
 oxide() {
     pkgdesc="Launcher application"
     section="launchers"
-    installdepends=("oxide-utils=$pkgver" "liboxide=$pkgver" "libsentry=$_sentryver" "reboot-guard")
+    installdepends=("oxide-utils=$pkgver" "liboxide=$pkgver" "libsentry=$_sentryver" reboot-guard)
+    installdepends_rm2=(display)
     replaces=(erode tarnish decay corrupt)
     conflicts=(erode tarnish decay corrupt)
+    archs=(rm1 rm2)
 
     package() {
         # System service
@@ -61,25 +57,12 @@
         # Task switcher
         install -D -m 755 -t "$pkgdir"/opt/bin "$srcdir"/release/opt/bin/corrupt
         install -D -m 644 -t "$pkgdir"/opt/usr/share/applications "$srcdir"/release/opt/usr/share/applications/codes.eeems.corrupt.oxide
-    }
-
-<<<<<<< HEAD
-tarnish() {
-    pkgdesc="Service managing power states, connectivity and buttons"
-    section="devel"
-    installdepends=(display xochitl "liboxide=$pkgver" "libsentry=$_sentryver" sysfs_preload)
-
-    package() {
-        install -D -m 644 -t "$pkgdir"/etc/dbus-1/system.d "$srcdir"/release/etc/dbus-1/system.d/codes.eeems.oxide.conf
-        install -D -m 644 -t "$pkgdir"/lib/systemd/system "$srcdir"/release/etc/systemd/system/tarnish.service
-        install -D -m 755 -t "$pkgdir"/opt/bin "$srcdir"/release/opt/bin/tarnish
         if [[ $arch = rm2 ]]; then
             install -D -m 644 -t "$pkgdir"/etc/systemd/system/tarnish.service.d \
                 "$srcdir"/toltec-rm2-override.conf
         fi
     }
-=======
->>>>>>> 7cf8f4c8
+
     configure() {
         systemctl daemon-reload
         if ! is-enabled "tarnish.service"; then
