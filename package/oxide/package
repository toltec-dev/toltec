# vim: set ft=sh:
pkgname=oxide
pkgdesc="Launcher application"
url=https://github.com/Eeems/oxide
pkgver=2.0~alpha-3
timestamp=2020-09-11T05:33Z
section=launchers
maintainer="raisjn <of.rajsn@gmail.com>"
license=MIT
depends=(xochitl)

image=qt:v1.1
source=(
    https://github.com/Eeems/oxide/archive/045c16943c82ba8c30ee22b507d8b710754a74e0.zip
    tarnish.service
)
sha256sums=(
    b119b8e2d57715089c6f67240933236e8d0c63e6a8bed947fc51e29afc6149e3
    SKIP
)

build() {
    sed -i 's/linux-oe-g++/linux-arm-gnueabihf-g++/' applications/*/*.pro
    make release
}

package() {
    cp -ar "$srcdir"/release/* "$pkgdir"
<<<<<<< HEAD
}

# Check whether a systemd unit exists and is enabled
#
# Arguments:
#
# $1 - Full name of the systemd unit, e.g. "xochitl.service"
#
# Exit code:
#
# 0 if the unit exists and is enabled, 1 otherwise
is-enabled() {
    # Note that we must invert the condition so that the exit code indicates
    # a failure when the unit exists and is disabled or when the unit does
    # not exist
    ! systemctl list-unit-files "$1" | awk "/$1/{exit \$2 == \"enabled\"}"
}

# Get a list of systemd units with which the given unit conflicts
#
# Arguments:
#
# $1 - Full name of the systemd unit, e.g. "xochitl.service"
#
# Output:
#
# List of conflicting units
get-conflicts() {
    systemctl show "$1" | awk -F'=' '/^Conflicts=/{print $2}'
}

configure() {
    systemctl daemon-reload

    if ! is-enabled "$pkgname.service"; then
        echo ""
        echo "Run the following command(s) to use $pkgname as your launcher"

        for conflict in $(get-conflicts "tarnish.service"); do
            if is-enabled "$conflict"; then
                echo "$ systemctl disable --now ${conflict/.service/}"
            fi
        done

        echo "$ systemctl enable --now tarnish"
        echo ""
    fi
}

preremove() {
    echo "Disabling $pkgname"
    systemctl disable --now tarnish
}

postremove() {
    systemctl daemon-reload
=======

    install -D -m 644 -t "$pkgdir"/lib/systemd/system "$srcdir"/tarnish.service
    rm -r "$pkgdir"/etc/systemd

    rm "$pkgdir"/opt/etc/draft/xochitl.draft
    rm "$pkgdir"/opt/etc/draft/icons/xochitl.png
>>>>>>> 9badef5a
}<|MERGE_RESOLUTION|>--- conflicted
+++ resolved
@@ -26,7 +26,12 @@
 
 package() {
     cp -ar "$srcdir"/release/* "$pkgdir"
-<<<<<<< HEAD
+
+    install -D -m 644 -t "$pkgdir"/lib/systemd/system "$srcdir"/tarnish.service
+    rm -r "$pkgdir"/etc/systemd
+
+    rm "$pkgdir"/opt/etc/draft/xochitl.draft
+    rm "$pkgdir"/opt/etc/draft/icons/xochitl.png
 }
 
 # Check whether a systemd unit exists and is enabled
@@ -83,12 +88,4 @@
 
 postremove() {
     systemctl daemon-reload
-=======
-
-    install -D -m 644 -t "$pkgdir"/lib/systemd/system "$srcdir"/tarnish.service
-    rm -r "$pkgdir"/etc/systemd
-
-    rm "$pkgdir"/opt/etc/draft/xochitl.draft
-    rm "$pkgdir"/opt/etc/draft/icons/xochitl.png
->>>>>>> 9badef5a
 }