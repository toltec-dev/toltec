--- conflicted
+++ resolved
@@ -15,11 +15,8 @@
 source=(
     _opkg
     _toltecctl
-<<<<<<< HEAD
     _launcherctl
-=======
     _rcctl
->>>>>>> 0b106a82
 )
 sha256sums=(
     SKIP
